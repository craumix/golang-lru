package simplelru

import (
	"container/list"
	"errors"
)

// EvictCallback is used to get a callback when a cache entry is evicted
type EvictCallback func(key interface{}, value interface{})

// LRU implements a non-thread safe fixed size LRU cache
type LRU struct {
	size      int
	evictList *list.List
	items     map[interface{}]*list.Element
	onEvict   EvictCallback
}

// entry is used to hold a value in the evictList
type entry struct {
	key   interface{}
	value interface{}
}

// NewLRU constructs an LRU of the given size
func NewLRU(size int, onEvict EvictCallback) (LRUCache, error) {
	if size <= 0 {
		return nil, errors.New("Must provide a positive size")
	}
	c := &LRU{
		size:      size,
		evictList: list.New(),
		items:     make(map[interface{}]*list.Element),
		onEvict:   onEvict,
	}
	return c, nil
}

// Purge is used to completely clear the cache.
func (c *LRU) Purge() {
	for k, v := range c.items {
		if c.onEvict != nil {
			c.onEvict(k, v.Value.(*entry).value)
		}
		delete(c.items, k)
	}
	c.evictList.Init()
}

<<<<<<< HEAD
// Add adds a value to the cache.  Returns true if an eviction occurred.
func (c *LRU) Add(key, value interface{}) bool {
=======
// Clear is an alias for Purge.
func (c *LRU) Clear() {
	c.Purge()
}

// Add adds a value to the cache.  Returns true if an eviction occurred.
func (c *LRU) Add(key, value interface{}) (evicted bool) {
>>>>>>> 0f733a16
	// Check for existing item
	if ent, ok := c.items[key]; ok {
		c.evictList.MoveToFront(ent)
		ent.Value.(*entry).value = value
		return false
	}

	// Add new item
	ent := &entry{key, value}
	entry := c.evictList.PushFront(ent)
	c.items[key] = entry

	evict := c.evictList.Len() > c.size
	// Verify size not exceeded
	if evict {
		c.removeOldest()
	}
	return evict
}

// Get looks up a key's value from the cache.
func (c *LRU) Get(key interface{}) (value interface{}, ok bool) {
	if ent, ok := c.items[key]; ok {
		c.evictList.MoveToFront(ent)
		return ent.Value.(*entry).value, true
	}
	return
}

<<<<<<< HEAD
// Contains check if a key is in the cache, without updating the recent-ness
=======
// Contains checks if a key is in the cache, without updating the recent-ness
>>>>>>> 0f733a16
// or deleting it for being stale.
func (c *LRU) Contains(key interface{}) (ok bool) {
	_, ok = c.items[key]
	return ok
}

// Peek returns the key value (or undefined if not found) without updating
// the "recently used"-ness of the key.
func (c *LRU) Peek(key interface{}) (value interface{}, ok bool) {
	var ent *list.Element
	if ent, ok = c.items[key]; ok {
		return ent.Value.(*entry).value, true
	}
	return nil, ok
}

// Remove removes the provided key from the cache, returning if the
// key was contained.
func (c *LRU) Remove(key interface{}) (present bool) {
	if ent, ok := c.items[key]; ok {
		c.removeElement(ent)
		return true
	}
	return false
}

// RemoveOldest removes the oldest item from the cache.
func (c *LRU) RemoveOldest() (key interface{}, value interface{}, ok bool) {
	ent := c.evictList.Back()
	if ent != nil {
		c.removeElement(ent)
		kv := ent.Value.(*entry)
		return kv.key, kv.value, true
	}
	return nil, nil, false
}

// GetOldest returns the oldest entry
func (c *LRU) GetOldest() (key interface{}, value interface{}, ok bool) {
	ent := c.evictList.Back()
	if ent != nil {
		kv := ent.Value.(*entry)
		return kv.key, kv.value, true
	}
	return nil, nil, false
}

// Keys returns a slice of the keys in the cache, from oldest to newest.
func (c *LRU) Keys() []interface{} {
	keys := make([]interface{}, len(c.items))
	i := 0
	for ent := c.evictList.Back(); ent != nil; ent = ent.Prev() {
		keys[i] = ent.Value.(*entry).key
		i++
	}
	return keys
}

// Len returns the number of items in the cache.
func (c *LRU) Len() int {
	return c.evictList.Len()
}

// removeOldest removes the oldest item from the cache.
func (c *LRU) removeOldest() {
	ent := c.evictList.Back()
	if ent != nil {
		c.removeElement(ent)
	}
}

// removeElement is used to remove a given list element from the cache
func (c *LRU) removeElement(e *list.Element) {
	c.evictList.Remove(e)
	kv := e.Value.(*entry)
	delete(c.items, kv.key)
	if c.onEvict != nil {
		c.onEvict(kv.key, kv.value)
	}
}<|MERGE_RESOLUTION|>--- conflicted
+++ resolved
@@ -47,18 +47,8 @@
 	c.evictList.Init()
 }
 
-<<<<<<< HEAD
-// Add adds a value to the cache.  Returns true if an eviction occurred.
-func (c *LRU) Add(key, value interface{}) bool {
-=======
-// Clear is an alias for Purge.
-func (c *LRU) Clear() {
-	c.Purge()
-}
-
 // Add adds a value to the cache.  Returns true if an eviction occurred.
 func (c *LRU) Add(key, value interface{}) (evicted bool) {
->>>>>>> 0f733a16
 	// Check for existing item
 	if ent, ok := c.items[key]; ok {
 		c.evictList.MoveToFront(ent)
@@ -88,11 +78,7 @@
 	return
 }
 
-<<<<<<< HEAD
-// Contains check if a key is in the cache, without updating the recent-ness
-=======
 // Contains checks if a key is in the cache, without updating the recent-ness
->>>>>>> 0f733a16
 // or deleting it for being stale.
 func (c *LRU) Contains(key interface{}) (ok bool) {
 	_, ok = c.items[key]
